# Copyright (C) Ivan Kravets <me@ikravets.com>
# See LICENSE for details.

<<<<<<< HEAD
VERSION = (1, 5, 0)
=======
VERSION = (2, 0, "0.dev6")
>>>>>>> ccfc9afb
__version__ = ".".join([str(s) for s in VERSION])

__title__ = "platformio"
__description__ = ("A cross-platform code builder and the missing library "
                   "manager (Atmel AVR & SAM, Espressif, Freescale Kinetis, "
                   "Nordic nRF51, NXP LPC, ST STM32, TI MSP430 & Tiva, "
                   "Teensy, Arduino, mbed, libOpenCM3, etc.)")
__url__ = "http://platformio.org"

__author__ = "Ivan Kravets"
__email__ = "me@ikravets.com"

__license__ = "MIT License"
__copyright__ = "Copyright (C) 2014-2015 Ivan Kravets"

__apiurl__ = "http://api.platformio.org"<|MERGE_RESOLUTION|>--- conflicted
+++ resolved
@@ -1,11 +1,7 @@
 # Copyright (C) Ivan Kravets <me@ikravets.com>
 # See LICENSE for details.
 
-<<<<<<< HEAD
-VERSION = (1, 5, 0)
-=======
-VERSION = (2, 0, "0.dev6")
->>>>>>> ccfc9afb
+VERSION = (2, 0, "0a1")
 __version__ = ".".join([str(s) for s in VERSION])
 
 __title__ = "platformio"
