# Copyright (C) Ivan Kravets <me@ikravets.com>
# See LICENSE for details.

"""
    Build script for Android Framework (based on Wiring).
"""

from os.path import join

from SCons.Script import Import, Return

env = None
Import("env")

ARDUINO_VERSION = int(
    open(join(env.subst("$PLATFORMFW_DIR"),
              "version.txt")).read().replace(".", "").strip())

# usb flags
ARDUINO_USBDEFINES = []
if "usb_product" in env.subst("${BOARD_OPTIONS['build']}"):
    ARDUINO_USBDEFINES = [
        "USB_VID=${BOARD_OPTIONS['build']['vid']}",
        "USB_PID=${BOARD_OPTIONS['build']['pid']}",
        'USB_PRODUCT=\\"%s\\"' % (env.subst(
            "${BOARD_OPTIONS['build']['usb_product']}").replace('"', ""))
    ]

env.Append(
    CPPDEFINES=[
        "ARDUINO=%d" % ARDUINO_VERSION
    ] + ARDUINO_USBDEFINES,

    CPPPATH=[
        join("$BUILD_DIR", "FrameworkArduino")
    ]
)

<<<<<<< HEAD
=======
# include board variant
if "variant" in env.get("BOARD_OPTIONS", {}).get("build", {}):
    env.VariantDir(
        join("$BUILD_DIR", "FrameworkArduinoVariant"),
        join("$PLATFORMFW_DIR", "variants",
             "${BOARD_OPTIONS['build']['variant']}")
    )
    env.Append(
        CPPPATH=[
            join("$BUILD_DIR", "FrameworkArduinoVariant")
        ]
    )

>>>>>>> a884db08
#
# Target: Build Core Library
#

libs = []

libs.append(env.BuildLibrary(
    join("$BUILD_DIR", "FrameworkArduino"),
    join("$PLATFORMFW_DIR", "cores", "${BOARD_OPTIONS['build']['core']}")
))

Return("env libs")<|MERGE_RESOLUTION|>--- conflicted
+++ resolved
@@ -36,8 +36,6 @@
     ]
 )
 
-<<<<<<< HEAD
-=======
 # include board variant
 if "variant" in env.get("BOARD_OPTIONS", {}).get("build", {}):
     env.VariantDir(
@@ -51,7 +49,6 @@
         ]
     )
 
->>>>>>> a884db08
 #
 # Target: Build Core Library
 #
