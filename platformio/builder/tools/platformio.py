--- conflicted
+++ resolved
@@ -36,15 +36,11 @@
 def BuildProgram(env):
 
     def _append_pio_macros():
-<<<<<<< HEAD
-        env.AppendUnique(
-=======
         if any(["PLATFORMIO=" in str(d) for d in env.get("CPPDEFINES", [])]):
             return
         env.Append(
->>>>>>> 47c238b1
             CPPDEFINES=["PLATFORMIO={0:02d}{1:02d}{2:02d}".format(
-                *pioversion_to_intstr())],
+                *pioversion_to_intstr())]
         )
 
     _append_pio_macros()
