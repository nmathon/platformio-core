# Copyright 2014-present Ivan Kravets <me@ikravets.com>
#
# Licensed under the Apache License, Version 2.0 (the "License");
# you may not use this file except in compliance with the License.
# You may obtain a copy of the License at
#
#    http://www.apache.org/licenses/LICENSE-2.0
#
# Unless required by applicable law or agreed to in writing, software
# distributed under the License is distributed on an "AS IS" BASIS,
# WITHOUT WARRANTIES OR CONDITIONS OF ANY KIND, either express or implied.
# See the License for the specific language governing permissions and
# limitations under the License.

from __future__ import absolute_import

import atexit
import re
from glob import glob
from os import environ, remove
from os.path import isfile, join

from platformio import util


class InoToCPPConverter(object):

    PROTOTYPE_RE = re.compile(
        r"""^(
        (\s*[a-z_\d]+\*?){1,2}      # return type
        (\s+[a-z_\d]+\s*)           # name of prototype
        \([a-z_,\.\*\&\[\]\s\d]*\)  # arguments
        )\s*\{                      # must end with {
        """,
        re.X | re.M | re.I
    )
    DETECTMAIN_RE = re.compile(r"void\s+(setup|loop)\s*\(", re.M | re.I)
    PROTOPTRS_TPLRE = r"\([^&\(]*&(%s)[^\)]*\)"

    def __init__(self, nodes):
        self.nodes = nodes

    def is_main_node(self, contents):
        return self.DETECTMAIN_RE.search(contents)

    def _parse_prototypes(self, file_path, contents):
        prototypes = []
        reserved_keywords = set(["if", "else", "while"])
        for match in self.PROTOTYPE_RE.finditer(contents):
            if (set([match.group(2).strip(), match.group(3).strip()]) &
                    reserved_keywords):
                continue
            prototypes.append({"path": file_path, "match": match})
        return prototypes

    def append_prototypes(self, file_path, contents, prototypes):
        result = []
        if not prototypes:
            return result

        prototype_names = set(
            [p['match'].group(3).strip() for p in prototypes])
        split_pos = prototypes[0]['match'].start()
        for item in prototypes:
            if item['path'] == file_path:
                split_pos = item['match'].start()
                break

        match_ptrs = re.search(
            self.PROTOPTRS_TPLRE % ("|".join(prototype_names)),
            contents[:split_pos],
            re.M
        )
        if match_ptrs:
            split_pos = contents.rfind("\n", 0, match_ptrs.start())

        result.append(contents[:split_pos].strip())
        result.append("%s;" %
                      ";\n".join([p['match'].group(1) for p in prototypes]))
        result.append('#line %d "%s"' % (
            contents.count("\n", 0, split_pos) + 2,
            file_path.replace("\\", "/")))
        result.append(contents[split_pos:].strip())

        return result

    def convert(self):
        prototypes = []
        data = []
        for node in self.nodes:
            ino_contents = node.get_text_contents()
            prototypes += self._parse_prototypes(node.get_path(), ino_contents)

            item = (node.get_path(), ino_contents)
            if self.is_main_node(ino_contents):
                data = [item] + data
            else:
                data.append(item)

        if not data:
            return None

        result = ["#include <Arduino.h>"]
        is_first = True
        for file_path, contents in data:
            result.append('#line 1 "%s"' % file_path.replace("\\", "/"))

            if is_first and prototypes:
                result += self.append_prototypes(
                    file_path, contents, prototypes)
            else:
                result.append(contents)
            is_first = False

        return "\n".join(result)


def ConvertInoToCpp(env):

    def delete_tmpcpp_file(file_):
        try:
            remove(file_)
        except:  # pylint: disable=bare-except
            if isfile(file_):
                print("Warning: Could not remove temporary file '%s'. "
                      "Please remove it manually." % file_)

    ino_nodes = (env.Glob(join("$PROJECTSRC_DIR", "*.ino")) +
                 env.Glob(join("$PROJECTSRC_DIR", "*.pde")))

    c = InoToCPPConverter(ino_nodes)
    data = c.convert()

    if not data:
        return

    tmpcpp_file = join(env.subst("$PROJECTSRC_DIR"), "tmp_ino_to.cpp")
    with open(tmpcpp_file, "w") as f:
        f.write(data)

    atexit.register(delete_tmpcpp_file, tmpcpp_file)


def DumpIDEData(env):

    def get_includes(env_):
        includes = []
        # includes from used frameworks and libs
        for item in env_.get("VARIANT_DIRS", []):
            if "$BUILDSRC_DIR" in item[0]:
                continue
            includes.append(env_.subst(item[1]))

        # custom includes
        for item in env_.get("CPPPATH", []):
            if item.startswith("$BUILD_DIR"):
                continue
            includes.append(env_.subst(item))

        # installed libs
        for lb in env.GetLibBuilders():
            includes.extend(lb.get_path_dirs())

        # includes from toolchains
        p = env.DevPlatform()
        for name in p.get_installed_packages().keys():
            if p.get_package_type(name) != "toolchain":
                continue
            toolchain_dir = p.get_package_dir(name)
            toolchain_incglobs = [
                join(toolchain_dir, "*", "include*"),
                join(toolchain_dir, "lib", "gcc", "*", "*", "include*")
            ]
            for g in toolchain_incglobs:
                includes.extend(glob(g))

        return includes

    def get_defines(env_):
        defines = []
        # global symbols
        for item in env_.get("CPPDEFINES", []):
            if isinstance(item, list) or isinstance(item, tuple):
                item = "=".join(item)
            defines.append(env_.subst(item).replace('\\"', '"'))

        # special symbol for Atmel AVR MCU
        if env.subst("$PLATFORM") == "atmelavr":
            defines.append(
                "__AVR_%s__" % env.BoardConfig().get("build.mcu").upper()
                .replace("ATMEGA", "ATmega")
                .replace("ATTINY", "ATtiny")
            )
        return defines

    LINTCCOM = "$CFLAGS $CCFLAGS $CPPFLAGS $_CPPDEFFLAGS"
    LINTCXXCOM = "$CXXFLAGS $CCFLAGS $CPPFLAGS $_CPPDEFFLAGS"
    env_ = env.Clone()

    data = {
        "defines": get_defines(env_),
        "includes": get_includes(env_),
        "cc_flags": env_.subst(LINTCCOM),
        "cxx_flags": env_.subst(LINTCXXCOM),
<<<<<<< HEAD
        "cxx_path": util.where_is_program(
=======
        "cc_path": where_is_program(
            env_.subst("$CC"), env_.subst("${ENV['PATH']}")),
        "cxx_path": where_is_program(
>>>>>>> 00566514
            env_.subst("$CXX"), env_.subst("${ENV['PATH']}"))
    }

    # https://github.com/platformio/platformio-atom-ide/issues/34
    _new_defines = []
    for item in env_.get("CPPDEFINES", []):
        if isinstance(item, list) or isinstance(item, tuple):
            item = "=".join(item)
        item = item.replace('\\"', '"')
        if " " in item:
            _new_defines.append(item.replace(" ", "\\\\ "))
        else:
            _new_defines.append(item)
    env_.Replace(CPPDEFINES=_new_defines)

    data.update({
        "cc_flags": env_.subst(LINTCCOM),
        "cxx_flags": env_.subst(LINTCXXCOM)
    })

    return data


def GetCompilerType(env):
    try:
        sysenv = environ.copy()
        sysenv['PATH'] = str(env['ENV']['PATH'])
        result = util.exec_command([env.subst("$CC"), "-v"], env=sysenv)
    except OSError:
        return None
    if result['returncode'] != 0:
        return None
    output = "".join([result['out'], result['err']]).lower()
    if "clang" in output and "LLVM" in output:
        return "clang"
    elif "gcc" in output:
        return "gcc"
    return None


def GetActualLDScript(env):
    script = None
    for f in env.get("LINKFLAGS", []):
        if f.startswith("-Wl,-T"):
            script = env.subst(f[6:].replace('"', "").strip())
            if isfile(script):
                return script
            for d in env.get("LIBPATH", []):
                path = join(env.subst(d), script)
                if isfile(path):
                    return path

    if script:
        env.Exit("Error: Could not find '%s' LD script in LDPATH '%s'" % (
            script, env.subst("$LIBPATH")))

    return None


def exists(_):
    return True


def generate(env):
    env.AddMethod(ConvertInoToCpp)
    env.AddMethod(DumpIDEData)
    env.AddMethod(GetCompilerType)
    env.AddMethod(GetActualLDScript)
    return env<|MERGE_RESOLUTION|>--- conflicted
+++ resolved
@@ -163,7 +163,7 @@
 
         # includes from toolchains
         p = env.DevPlatform()
-        for name in p.get_installed_packages().keys():
+        for name in p.get_installed_packages():
             if p.get_package_type(name) != "toolchain":
                 continue
             toolchain_dir = p.get_package_dir(name)
@@ -202,13 +202,9 @@
         "includes": get_includes(env_),
         "cc_flags": env_.subst(LINTCCOM),
         "cxx_flags": env_.subst(LINTCXXCOM),
-<<<<<<< HEAD
+        "cc_path": util.where_is_program(
+            env_.subst("$CC"), env_.subst("${ENV['PATH']}")),
         "cxx_path": util.where_is_program(
-=======
-        "cc_path": where_is_program(
-            env_.subst("$CC"), env_.subst("${ENV['PATH']}")),
-        "cxx_path": where_is_program(
->>>>>>> 00566514
             env_.subst("$CXX"), env_.subst("${ENV['PATH']}"))
     }
 
